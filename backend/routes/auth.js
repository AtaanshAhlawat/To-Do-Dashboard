const express = require("express");
const bcrypt = require("bcryptjs");
const jwt = require("jsonwebtoken");
const crypto = require("crypto");
const User = require("../models/User");
const Task = require("../models/Task");
const { blacklistToken } = require("../config/policies");
const authMiddleware = require("../middleware/authMiddleware");

const router = express.Router();
const JWT_SECRET = process.env.JWT_SECRET;
const JWT_REFRESH_SECRET = process.env.JWT_REFRESH_SECRET;

if (!JWT_SECRET || !JWT_REFRESH_SECRET) {
  console.error('CRITICAL: JWT secrets not properly configured!');
  process.exit(1);
}

// Generate secure refresh token
const generateRefreshToken = () => {
  return crypto.randomBytes(64).toString('hex');
};

// Register
router.post("/register", async (req, res, next) => {
  try {
    const { username, password } = req.body;
    
    if (!username || !password) {
      return res.status(400).json({ error: "Missing fields" });
    }
    
    if (password.length < 6) {
      return res.status(400).json({ error: "Password must be at least 6 characters" });
    }
    
    const existingUser = await User.findOne({ username });
    if (existingUser) {
      return res.status(400).json({ error: "User already exists" });
    }
    
    const hash = await bcrypt.hash(password, 12); // Increased salt rounds
    const user = new User({ username, password: hash });
    await user.save();
    
    res.json({ message: "User registered successfully" });
  } catch (err) {
    next(err);
  }
});

// Login
router.post("/login", async (req, res, next) => {
  try {
    const { username, password } = req.body;
    const user = await User.findOne({ username });
    
    if (!user) {
      return res.status(400).json({ error: "Invalid credentials" });
    }
    
    // Check if account is locked
    if (user.lockUntil && user.lockUntil > Date.now()) {
      return res.status(423).json({ 
        error: "Account is temporarily locked. Please try again later." 
      });
    }
    
    const valid = await bcrypt.compare(password, user.password);
<<<<<<< HEAD
    if (!valid) {
      // Increment login attempts
      user.loginAttempts = (user.loginAttempts || 0) + 1;
      
      // Lock account after 5 failed attempts for 15 minutes
      if (user.loginAttempts >= 5) {
        user.lockUntil = new Date(Date.now() + 15 * 60 * 1000); // 15 minutes
      }
      
      await user.save();
      return res.status(400).json({ error: "Invalid credentials" });
    }
    
    // Reset login attempts on successful login
    user.loginAttempts = 0;
    user.lockUntil = null;
    user.lastLogin = new Date();
    await user.save();
    
    // Generate tokens
    const token = jwt.sign({ userId: user._id }, JWT_SECRET, {
      expiresIn: "15m",
    });
    
    const refreshToken = generateRefreshToken();
    
    // Add refresh token to user with device info
    const deviceInfo = req.headers['user-agent'] || 'Unknown';
    const ipAddress = req.ip || req.connection.remoteAddress;
    await user.addRefreshToken(refreshToken, deviceInfo, ipAddress);
    
    res.json({ 
      token, 
      refreshToken,
      user: { username: user.username }
=======
    if (!valid) return res.status(400).json({ error: "Invalid credentials" });
    const token = jwt.sign({ userId: user._id, tokenVersion: user.tokenVersion }, JWT_SECRET, {
      expiresIn: "15m",
    });
    const refreshToken = jwt.sign({ userId: user._id, tokenVersion: user.tokenVersion }, JWT_REFRESH_SECRET, {
      expiresIn: "7d",
>>>>>>> be75932d
    });
  } catch (err) {
    next(err);
  }
});

// Refresh token with rotation
router.post("/refresh", async (req, res, next) => {
  try {
    const { refreshToken } = req.body;
<<<<<<< HEAD
    
    if (!refreshToken) {
      return res.status(401).json({ error: "No refresh token provided" });
    }
    
    // Find user by refresh token hash
    const tokenHash = crypto.createHash('sha256').update(refreshToken).digest('hex');
    const user = await User.findOne({
      'refreshTokens.tokenHash': tokenHash,
      'refreshTokens.isActive': true
    });
    
    if (!user) {
      return res.status(403).json({ error: "Invalid refresh token" });
    }
    
    // Validate refresh token
    if (!user.validateRefreshToken(refreshToken)) {
      return res.status(403).json({ error: "Refresh token expired or invalid" });
    }
    
    // Generate new tokens
    const newToken = jwt.sign({ userId: user._id }, JWT_SECRET, {
      expiresIn: "15m",
    });
    
    const newRefreshToken = generateRefreshToken();
    
    // Remove old refresh token and add new one (token rotation)
    await user.removeRefreshToken(refreshToken);
    
    const deviceInfo = req.headers['user-agent'] || 'Unknown';
    const ipAddress = req.ip || req.connection.remoteAddress;
    await user.addRefreshToken(newRefreshToken, deviceInfo, ipAddress);
    
    res.json({ 
      token: newToken,
      refreshToken: newRefreshToken
    });
  } catch (err) {
    next(err);
  }
});

// Logout (revoke refresh token)
router.post("/logout", async (req, res, next) => {
  try {
    const { refreshToken } = req.body;
    const authHeader = req.headers.authorization;
    
    // Blacklist the current access token
    if (authHeader && authHeader.startsWith('Bearer ')) {
      const accessToken = authHeader.substring(7);
      blacklistToken(accessToken);
    }
    
    // Remove refresh token if provided
    if (refreshToken) {
      const tokenHash = crypto.createHash('sha256').update(refreshToken).digest('hex');
      const user = await User.findOne({
        'refreshTokens.tokenHash': tokenHash
      });
      
      if (user) {
        await user.removeRefreshToken(refreshToken);
      }
    }
    
    res.json({ message: "Logged out successfully" });
  } catch (err) {
    next(err);
  }
});

// Logout from all devices
router.post("/logout-all", async (req, res, next) => {
  try {
    const authHeader = req.headers.authorization;
    
    // Blacklist current access token
    if (authHeader && authHeader.startsWith('Bearer ')) {
      const accessToken = authHeader.substring(7);
      blacklistToken(accessToken);
      
      // Get user from token
      const decoded = jwt.verify(accessToken, JWT_SECRET);
      const user = await User.findById(decoded.userId);
      
      if (user) {
        await user.clearAllRefreshTokens();
      }
    }
    
    res.json({ message: "Logged out from all devices" });
  } catch (err) {
    next(err);
  }
});

// Get active sessions
router.get("/sessions", async (req, res, next) => {
  try {
    const authHeader = req.headers.authorization;
    if (!authHeader || !authHeader.startsWith('Bearer ')) {
      return res.status(401).json({ error: 'Access denied. No token provided.' });
    }

    const token = authHeader.substring(7);
    const decoded = jwt.verify(token, JWT_SECRET);
    const user = await User.findById(decoded.userId);
    
    if (!user) {
      return res.status(401).json({ error: 'Invalid token. User not found.' });
    }
    
    const sessions = user.getActiveSessions();
    res.json({ sessions });
  } catch (err) {
    next(err);
=======
    if (!refreshToken)
      return res.status(401).json({ error: "No refresh token" });
    
    const payload = jwt.verify(refreshToken, JWT_REFRESH_SECRET);
    const user = await User.findById(payload.userId);
    if (!user || user.refreshToken !== refreshToken || payload.tokenVersion !== user.tokenVersion) {
      return res.status(403).json({ error: "Invalid refresh token" });
    }

    // Generate new tokens (refresh token rotation)
    const newToken = jwt.sign({ userId: user._id, tokenVersion: user.tokenVersion }, JWT_SECRET, {
      expiresIn: "15m",
    });
    const newRefreshToken = jwt.sign({ userId: user._id, tokenVersion: user.tokenVersion }, JWT_REFRESH_SECRET, {
      expiresIn: "7d",
    });

    // Update user's refresh token in database
    user.refreshToken = newRefreshToken;
    await user.save();

    res.json({ token: newToken, refreshToken: newRefreshToken });
  } catch {
    res.status(403).json({ error: "Invalid refresh token" });
>>>>>>> be75932d
  }
});

// Logout (invalidate refresh token)
router.post("/logout", authMiddleware, async (req, res, next) => {
  try {
    const user = await User.findById(req.user._id);
    if (user) {
      user.refreshToken = null;
      await user.save();
    }
    res.json({ message: "Logged out successfully" });
  } catch (err) {
    next(err);
  }
});

// Logout from all devices (invalidate all tokens)
router.post("/logout-all", authMiddleware, async (req, res, next) => {
  try {
    const user = await User.findById(req.user._id);
    if (user) {
      user.refreshToken = null;
      user.tokenVersion += 1; // Increment to invalidate all existing tokens
      await user.save();
    }
    res.json({ message: "Logged out from all devices successfully" });
  } catch (err) {
    next(err);
  }
});

// Delete account
router.delete("/delete-account", authMiddleware, async (req, res, next) => {
  try {
    const userId = req.user._id;

    // Delete all tasks associated with the user
    await Task.deleteMany({ user: userId });

    // Delete the user account (this also removes the refresh token)
    await User.findByIdAndDelete(userId);

    res.json({
      message: "Account and all associated data deleted successfully",
    });
  } catch (err) {
    next(err);
  }
});

module.exports = router;<|MERGE_RESOLUTION|>--- conflicted
+++ resolved
@@ -1,10 +1,8 @@
 const express = require("express");
 const bcrypt = require("bcryptjs");
 const jwt = require("jsonwebtoken");
-const crypto = require("crypto");
 const User = require("../models/User");
 const Task = require("../models/Task");
-const { blacklistToken } = require("../config/policies");
 const authMiddleware = require("../middleware/authMiddleware");
 
 const router = express.Router();
@@ -16,34 +14,18 @@
   process.exit(1);
 }
 
-// Generate secure refresh token
-const generateRefreshToken = () => {
-  return crypto.randomBytes(64).toString('hex');
-};
-
 // Register
 router.post("/register", async (req, res, next) => {
   try {
     const { username, password } = req.body;
-    
-    if (!username || !password) {
+    if (!username || !password)
       return res.status(400).json({ error: "Missing fields" });
-    }
-    
-    if (password.length < 6) {
-      return res.status(400).json({ error: "Password must be at least 6 characters" });
-    }
-    
-    const existingUser = await User.findOne({ username });
-    if (existingUser) {
-      return res.status(400).json({ error: "User already exists" });
-    }
-    
-    const hash = await bcrypt.hash(password, 12); // Increased salt rounds
+    if (await User.findOne({ username }))
+      return res.status(400).json({ error: "User exists" });
+    const hash = await bcrypt.hash(password, 10);
     const user = new User({ username, password: hash });
     await user.save();
-    
-    res.json({ message: "User registered successfully" });
+    res.json({ message: "User registered" });
   } catch (err) {
     next(err);
   }
@@ -54,194 +36,27 @@
   try {
     const { username, password } = req.body;
     const user = await User.findOne({ username });
-    
-    if (!user) {
-      return res.status(400).json({ error: "Invalid credentials" });
-    }
-    
-    // Check if account is locked
-    if (user.lockUntil && user.lockUntil > Date.now()) {
-      return res.status(423).json({ 
-        error: "Account is temporarily locked. Please try again later." 
-      });
-    }
-    
+    if (!user) return res.status(400).json({ error: "Invalid credentials" });
     const valid = await bcrypt.compare(password, user.password);
-<<<<<<< HEAD
-    if (!valid) {
-      // Increment login attempts
-      user.loginAttempts = (user.loginAttempts || 0) + 1;
-      
-      // Lock account after 5 failed attempts for 15 minutes
-      if (user.loginAttempts >= 5) {
-        user.lockUntil = new Date(Date.now() + 15 * 60 * 1000); // 15 minutes
-      }
-      
-      await user.save();
-      return res.status(400).json({ error: "Invalid credentials" });
-    }
-    
-    // Reset login attempts on successful login
-    user.loginAttempts = 0;
-    user.lockUntil = null;
-    user.lastLogin = new Date();
-    await user.save();
-    
-    // Generate tokens
-    const token = jwt.sign({ userId: user._id }, JWT_SECRET, {
-      expiresIn: "15m",
-    });
-    
-    const refreshToken = generateRefreshToken();
-    
-    // Add refresh token to user with device info
-    const deviceInfo = req.headers['user-agent'] || 'Unknown';
-    const ipAddress = req.ip || req.connection.remoteAddress;
-    await user.addRefreshToken(refreshToken, deviceInfo, ipAddress);
-    
-    res.json({ 
-      token, 
-      refreshToken,
-      user: { username: user.username }
-=======
     if (!valid) return res.status(400).json({ error: "Invalid credentials" });
     const token = jwt.sign({ userId: user._id, tokenVersion: user.tokenVersion }, JWT_SECRET, {
       expiresIn: "15m",
     });
     const refreshToken = jwt.sign({ userId: user._id, tokenVersion: user.tokenVersion }, JWT_REFRESH_SECRET, {
       expiresIn: "7d",
->>>>>>> be75932d
     });
+    user.refreshToken = refreshToken;
+    await user.save();
+    res.json({ token, refreshToken });
   } catch (err) {
     next(err);
   }
 });
 
-// Refresh token with rotation
-router.post("/refresh", async (req, res, next) => {
+// Refresh token
+router.post("/refresh", async (req, res, _next) => {
   try {
     const { refreshToken } = req.body;
-<<<<<<< HEAD
-    
-    if (!refreshToken) {
-      return res.status(401).json({ error: "No refresh token provided" });
-    }
-    
-    // Find user by refresh token hash
-    const tokenHash = crypto.createHash('sha256').update(refreshToken).digest('hex');
-    const user = await User.findOne({
-      'refreshTokens.tokenHash': tokenHash,
-      'refreshTokens.isActive': true
-    });
-    
-    if (!user) {
-      return res.status(403).json({ error: "Invalid refresh token" });
-    }
-    
-    // Validate refresh token
-    if (!user.validateRefreshToken(refreshToken)) {
-      return res.status(403).json({ error: "Refresh token expired or invalid" });
-    }
-    
-    // Generate new tokens
-    const newToken = jwt.sign({ userId: user._id }, JWT_SECRET, {
-      expiresIn: "15m",
-    });
-    
-    const newRefreshToken = generateRefreshToken();
-    
-    // Remove old refresh token and add new one (token rotation)
-    await user.removeRefreshToken(refreshToken);
-    
-    const deviceInfo = req.headers['user-agent'] || 'Unknown';
-    const ipAddress = req.ip || req.connection.remoteAddress;
-    await user.addRefreshToken(newRefreshToken, deviceInfo, ipAddress);
-    
-    res.json({ 
-      token: newToken,
-      refreshToken: newRefreshToken
-    });
-  } catch (err) {
-    next(err);
-  }
-});
-
-// Logout (revoke refresh token)
-router.post("/logout", async (req, res, next) => {
-  try {
-    const { refreshToken } = req.body;
-    const authHeader = req.headers.authorization;
-    
-    // Blacklist the current access token
-    if (authHeader && authHeader.startsWith('Bearer ')) {
-      const accessToken = authHeader.substring(7);
-      blacklistToken(accessToken);
-    }
-    
-    // Remove refresh token if provided
-    if (refreshToken) {
-      const tokenHash = crypto.createHash('sha256').update(refreshToken).digest('hex');
-      const user = await User.findOne({
-        'refreshTokens.tokenHash': tokenHash
-      });
-      
-      if (user) {
-        await user.removeRefreshToken(refreshToken);
-      }
-    }
-    
-    res.json({ message: "Logged out successfully" });
-  } catch (err) {
-    next(err);
-  }
-});
-
-// Logout from all devices
-router.post("/logout-all", async (req, res, next) => {
-  try {
-    const authHeader = req.headers.authorization;
-    
-    // Blacklist current access token
-    if (authHeader && authHeader.startsWith('Bearer ')) {
-      const accessToken = authHeader.substring(7);
-      blacklistToken(accessToken);
-      
-      // Get user from token
-      const decoded = jwt.verify(accessToken, JWT_SECRET);
-      const user = await User.findById(decoded.userId);
-      
-      if (user) {
-        await user.clearAllRefreshTokens();
-      }
-    }
-    
-    res.json({ message: "Logged out from all devices" });
-  } catch (err) {
-    next(err);
-  }
-});
-
-// Get active sessions
-router.get("/sessions", async (req, res, next) => {
-  try {
-    const authHeader = req.headers.authorization;
-    if (!authHeader || !authHeader.startsWith('Bearer ')) {
-      return res.status(401).json({ error: 'Access denied. No token provided.' });
-    }
-
-    const token = authHeader.substring(7);
-    const decoded = jwt.verify(token, JWT_SECRET);
-    const user = await User.findById(decoded.userId);
-    
-    if (!user) {
-      return res.status(401).json({ error: 'Invalid token. User not found.' });
-    }
-    
-    const sessions = user.getActiveSessions();
-    res.json({ sessions });
-  } catch (err) {
-    next(err);
-=======
     if (!refreshToken)
       return res.status(401).json({ error: "No refresh token" });
     
@@ -266,7 +81,6 @@
     res.json({ token: newToken, refreshToken: newRefreshToken });
   } catch {
     res.status(403).json({ error: "Invalid refresh token" });
->>>>>>> be75932d
   }
 });
 
