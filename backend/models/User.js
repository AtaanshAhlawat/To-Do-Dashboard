const mongoose = require('mongoose');
const crypto = require('crypto');

// Encryption configuration for refresh tokens
const ENCRYPTION_KEY = process.env.REFRESH_TOKEN_ENCRYPTION_KEY || crypto.randomBytes(32);
const IV_LENGTH = 16; // For AES, this is always 16

// Utility functions for token encryption/decryption
const encryptToken = (token) => {
  const iv = crypto.randomBytes(IV_LENGTH);
  const cipher = crypto.createCipher('aes-256-cbc', ENCRYPTION_KEY);
  let encrypted = cipher.update(token, 'utf8', 'hex');
  encrypted += cipher.final('hex');
  return iv.toString('hex') + ':' + encrypted;
};

const decryptToken = (encryptedToken) => {
  try {
    const textParts = encryptedToken.split(':');
    const _iv = Buffer.from(textParts.shift(), 'hex');
    const encryptedText = textParts.join(':');
    const decipher = crypto.createDecipher('aes-256-cbc', ENCRYPTION_KEY);
    let decrypted = decipher.update(encryptedText, 'hex', 'utf8');
    decrypted += decipher.final('utf8');
    return decrypted;
  } catch (error) {
    console.error('Token decryption failed:', error);
    return null;
  }
};

const UserSchema = new mongoose.Schema({
<<<<<<< HEAD
  username: { 
    type: String, 
    required: true, 
    unique: true,
    trim: true,
    minlength: 3,
    maxlength: 30
  },
  password: { 
    type: String, 
    required: true 
  },
  refreshTokens: [{
    tokenHash: { type: String, required: true }, // Store hash instead of encrypted token
    encryptedToken: { type: String, required: true }, // Encrypted token for validation
    expiresAt: { type: Date, required: true },
    createdAt: { type: Date, default: Date.now },
    deviceInfo: { type: String },
    ipAddress: { type: String },
    lastUsed: { type: Date, default: Date.now },
    isActive: { type: Boolean, default: true }
  }],
  lastLogin: { type: Date },
  loginAttempts: { type: Number, default: 0 },
  lockUntil: { type: Date }
}, {
  timestamps: true
});

// Index for performance
UserSchema.index({ username: 1 });
UserSchema.index({ 'refreshTokens.tokenHash': 1 });
UserSchema.index({ 'refreshTokens.expiresAt': 1 });

// Method to add refresh token with enhanced security
UserSchema.methods.addRefreshToken = function(token, deviceInfo = '', ipAddress = '') {
  const expiresAt = new Date();
  expiresAt.setDate(expiresAt.getDate() + 7); // 7 days from now
  
  // Create hash and encrypt token for secure storage
  const tokenHash = crypto.createHash('sha256').update(token).digest('hex');
  const encryptedToken = encryptToken(token);
  
  this.refreshTokens.push({
    tokenHash,
    encryptedToken,
    expiresAt,
    deviceInfo,
    ipAddress,
    lastUsed: new Date(),
    isActive: true
  });
  
  // Keep only the 5 most recent tokens
  if (this.refreshTokens.length > 5) {
    this.refreshTokens = this.refreshTokens
      .sort((a, b) => b.createdAt - a.createdAt)
      .slice(0, 5);
  }
  
  return this.save();
};

// Method to validate refresh token with enhanced security
UserSchema.methods.validateRefreshToken = function(token) {
  const tokenHash = crypto.createHash('sha256').update(token).digest('hex');
  const tokenData = this.refreshTokens.find(rt => 
    rt.tokenHash === tokenHash && rt.isActive
  );
  
  if (!tokenData) return false;
  
  // Check if token is expired
  if (new Date() > tokenData.expiresAt) {
    // Mark token as inactive instead of removing
    tokenData.isActive = false;
    this.save();
    return false;
  }
  
  // Verify encrypted token matches
  const decryptedToken = decryptToken(tokenData.encryptedToken);
  if (decryptedToken !== token) {
    console.warn('Token validation failed: decrypted token mismatch');
    return false;
  }
  
  // Update last used timestamp
  tokenData.lastUsed = new Date();
  this.save();
  
  return true;
};

// Method to remove refresh token securely
UserSchema.methods.removeRefreshToken = function(token) {
  const tokenHash = crypto.createHash('sha256').update(token).digest('hex');
  const tokenData = this.refreshTokens.find(rt => rt.tokenHash === tokenHash);
  
  if (tokenData) {
    tokenData.isActive = false;
  }
  
  return this.save();
};

// Method to clear all refresh tokens
UserSchema.methods.clearAllRefreshTokens = function() {
  this.refreshTokens.forEach(rt => {
    rt.isActive = false;
  });
  return this.save();
};

// Method to get active refresh tokens (for session management)
UserSchema.methods.getActiveSessions = function() {
  return this.refreshTokens
    .filter(rt => rt.isActive && new Date() <= rt.expiresAt)
    .map(rt => ({
      deviceInfo: rt.deviceInfo,
      ipAddress: rt.ipAddress,
      createdAt: rt.createdAt,
      lastUsed: rt.lastUsed,
      expiresAt: rt.expiresAt
    }));
};

// Method to revoke specific session
UserSchema.methods.revokeSession = function(deviceInfo, ipAddress) {
  const session = this.refreshTokens.find(rt => 
    rt.deviceInfo === deviceInfo && 
    rt.ipAddress === ipAddress && 
    rt.isActive
  );
  
  if (session) {
    session.isActive = false;
    return this.save();
  }
  
  return Promise.resolve(this);
};

// Clean up expired tokens before saving
UserSchema.pre('save', function(next) {
  if (this.refreshTokens && this.refreshTokens.length > 0) {
    // Mark expired tokens as inactive instead of removing them
    this.refreshTokens.forEach(rt => {
      if (new Date() > rt.expiresAt) {
        rt.isActive = false;
      }
    });
  }
  next();
=======
  username: { type: String, required: true, unique: true },
  password: { type: String, required: true },
  refreshToken: { type: String },
  // Track token version for invalidating all tokens when needed
  tokenVersion: { type: Number, default: 0 }
}, {
  timestamps: true
>>>>>>> be75932d
});

module.exports = mongoose.model('User', UserSchema);<|MERGE_RESOLUTION|>--- conflicted
+++ resolved
@@ -1,191 +1,6 @@
 const mongoose = require('mongoose');
-const crypto = require('crypto');
-
-// Encryption configuration for refresh tokens
-const ENCRYPTION_KEY = process.env.REFRESH_TOKEN_ENCRYPTION_KEY || crypto.randomBytes(32);
-const IV_LENGTH = 16; // For AES, this is always 16
-
-// Utility functions for token encryption/decryption
-const encryptToken = (token) => {
-  const iv = crypto.randomBytes(IV_LENGTH);
-  const cipher = crypto.createCipher('aes-256-cbc', ENCRYPTION_KEY);
-  let encrypted = cipher.update(token, 'utf8', 'hex');
-  encrypted += cipher.final('hex');
-  return iv.toString('hex') + ':' + encrypted;
-};
-
-const decryptToken = (encryptedToken) => {
-  try {
-    const textParts = encryptedToken.split(':');
-    const _iv = Buffer.from(textParts.shift(), 'hex');
-    const encryptedText = textParts.join(':');
-    const decipher = crypto.createDecipher('aes-256-cbc', ENCRYPTION_KEY);
-    let decrypted = decipher.update(encryptedText, 'hex', 'utf8');
-    decrypted += decipher.final('utf8');
-    return decrypted;
-  } catch (error) {
-    console.error('Token decryption failed:', error);
-    return null;
-  }
-};
 
 const UserSchema = new mongoose.Schema({
-<<<<<<< HEAD
-  username: { 
-    type: String, 
-    required: true, 
-    unique: true,
-    trim: true,
-    minlength: 3,
-    maxlength: 30
-  },
-  password: { 
-    type: String, 
-    required: true 
-  },
-  refreshTokens: [{
-    tokenHash: { type: String, required: true }, // Store hash instead of encrypted token
-    encryptedToken: { type: String, required: true }, // Encrypted token for validation
-    expiresAt: { type: Date, required: true },
-    createdAt: { type: Date, default: Date.now },
-    deviceInfo: { type: String },
-    ipAddress: { type: String },
-    lastUsed: { type: Date, default: Date.now },
-    isActive: { type: Boolean, default: true }
-  }],
-  lastLogin: { type: Date },
-  loginAttempts: { type: Number, default: 0 },
-  lockUntil: { type: Date }
-}, {
-  timestamps: true
-});
-
-// Index for performance
-UserSchema.index({ username: 1 });
-UserSchema.index({ 'refreshTokens.tokenHash': 1 });
-UserSchema.index({ 'refreshTokens.expiresAt': 1 });
-
-// Method to add refresh token with enhanced security
-UserSchema.methods.addRefreshToken = function(token, deviceInfo = '', ipAddress = '') {
-  const expiresAt = new Date();
-  expiresAt.setDate(expiresAt.getDate() + 7); // 7 days from now
-  
-  // Create hash and encrypt token for secure storage
-  const tokenHash = crypto.createHash('sha256').update(token).digest('hex');
-  const encryptedToken = encryptToken(token);
-  
-  this.refreshTokens.push({
-    tokenHash,
-    encryptedToken,
-    expiresAt,
-    deviceInfo,
-    ipAddress,
-    lastUsed: new Date(),
-    isActive: true
-  });
-  
-  // Keep only the 5 most recent tokens
-  if (this.refreshTokens.length > 5) {
-    this.refreshTokens = this.refreshTokens
-      .sort((a, b) => b.createdAt - a.createdAt)
-      .slice(0, 5);
-  }
-  
-  return this.save();
-};
-
-// Method to validate refresh token with enhanced security
-UserSchema.methods.validateRefreshToken = function(token) {
-  const tokenHash = crypto.createHash('sha256').update(token).digest('hex');
-  const tokenData = this.refreshTokens.find(rt => 
-    rt.tokenHash === tokenHash && rt.isActive
-  );
-  
-  if (!tokenData) return false;
-  
-  // Check if token is expired
-  if (new Date() > tokenData.expiresAt) {
-    // Mark token as inactive instead of removing
-    tokenData.isActive = false;
-    this.save();
-    return false;
-  }
-  
-  // Verify encrypted token matches
-  const decryptedToken = decryptToken(tokenData.encryptedToken);
-  if (decryptedToken !== token) {
-    console.warn('Token validation failed: decrypted token mismatch');
-    return false;
-  }
-  
-  // Update last used timestamp
-  tokenData.lastUsed = new Date();
-  this.save();
-  
-  return true;
-};
-
-// Method to remove refresh token securely
-UserSchema.methods.removeRefreshToken = function(token) {
-  const tokenHash = crypto.createHash('sha256').update(token).digest('hex');
-  const tokenData = this.refreshTokens.find(rt => rt.tokenHash === tokenHash);
-  
-  if (tokenData) {
-    tokenData.isActive = false;
-  }
-  
-  return this.save();
-};
-
-// Method to clear all refresh tokens
-UserSchema.methods.clearAllRefreshTokens = function() {
-  this.refreshTokens.forEach(rt => {
-    rt.isActive = false;
-  });
-  return this.save();
-};
-
-// Method to get active refresh tokens (for session management)
-UserSchema.methods.getActiveSessions = function() {
-  return this.refreshTokens
-    .filter(rt => rt.isActive && new Date() <= rt.expiresAt)
-    .map(rt => ({
-      deviceInfo: rt.deviceInfo,
-      ipAddress: rt.ipAddress,
-      createdAt: rt.createdAt,
-      lastUsed: rt.lastUsed,
-      expiresAt: rt.expiresAt
-    }));
-};
-
-// Method to revoke specific session
-UserSchema.methods.revokeSession = function(deviceInfo, ipAddress) {
-  const session = this.refreshTokens.find(rt => 
-    rt.deviceInfo === deviceInfo && 
-    rt.ipAddress === ipAddress && 
-    rt.isActive
-  );
-  
-  if (session) {
-    session.isActive = false;
-    return this.save();
-  }
-  
-  return Promise.resolve(this);
-};
-
-// Clean up expired tokens before saving
-UserSchema.pre('save', function(next) {
-  if (this.refreshTokens && this.refreshTokens.length > 0) {
-    // Mark expired tokens as inactive instead of removing them
-    this.refreshTokens.forEach(rt => {
-      if (new Date() > rt.expiresAt) {
-        rt.isActive = false;
-      }
-    });
-  }
-  next();
-=======
   username: { type: String, required: true, unique: true },
   password: { type: String, required: true },
   refreshToken: { type: String },
@@ -193,7 +8,6 @@
   tokenVersion: { type: Number, default: 0 }
 }, {
   timestamps: true
->>>>>>> be75932d
 });
 
 module.exports = mongoose.model('User', UserSchema);